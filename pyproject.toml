[tool.poetry]
name = "datargs"
<<<<<<< HEAD
version = "0.6.0"
description = "Declerative, type-safe command line argument parsers from dataclasses and attrs classes"
=======
version = "0.5.0"
description = "Declarative, type-safe command line argument parsers from dataclasses and attrs classes"
>>>>>>> d52b17dc
authors = ["Roee Nizan <roeen30@gmail.com>"]
license = "MIT"
homepage = "https://github.com/roee30/datargs"
repository = "https://github.com/roee30/datargs"
keywords = ["argparse", "dataclass", "attrs"]
readme = "README.md"
include = [
    "LICENSE"
]
classifiers = [
    "Operating System :: OS Independent",
    "Environment :: Console",
    "License :: OSI Approved :: MIT License",
    "Programming Language :: Python :: 3.6",
    "Programming Language :: Python :: 3.7",
    "Programming Language :: Python :: 3.8",
    "Programming Language :: Python :: 3.9",
    "Typing :: Typed",
]

[tool.poetry.dependencies]
python = "^3.6"
dataclasses = {version = "^0.6", python = "3.6"}
attrs = {version = "^20.2.0", optional = true }
boltons = "^20.2.1"

[tool.poetry.extras]
attrs = ["attrs"]

[tool.poetry.dev-dependencies]
black = "^20.8b1"
pytest = "^6.0.2"
attrs = "^20.2.0"
ipdb = "^0.13.3"
pdbpp = "^0.10.2"

[build-system]
requires = ["poetry>=0.12"]
build-backend = "poetry.masonry.api"<|MERGE_RESOLUTION|>--- conflicted
+++ resolved
@@ -1,12 +1,7 @@
 [tool.poetry]
 name = "datargs"
-<<<<<<< HEAD
 version = "0.6.0"
-description = "Declerative, type-safe command line argument parsers from dataclasses and attrs classes"
-=======
-version = "0.5.0"
 description = "Declarative, type-safe command line argument parsers from dataclasses and attrs classes"
->>>>>>> d52b17dc
 authors = ["Roee Nizan <roeen30@gmail.com>"]
 license = "MIT"
 homepage = "https://github.com/roee30/datargs"
